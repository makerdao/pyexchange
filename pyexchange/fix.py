--- conflicted
+++ resolved
@@ -88,16 +88,6 @@
         try:
             message = None
             # logging.debug("reading")
-<<<<<<< HEAD
-            buf = await self.reader.read(self.read_buffer)
-            if not buf:
-                # logging.debug(f"empty buffer: {buf}")
-                raise ConnectionError
-            self.parser.append_buffer(buf)
-            message = self.parser.get_message()
-            if message is None:
-                return
-=======
             while message is None:
                 buf = await self.reader.read(self.read_buffer)
                 if not buf:
@@ -105,7 +95,6 @@
                 self.parser.append_buffer(buf)
                 message = self.parser.get_message()
 
->>>>>>> ec1f75df
             logging.debug(f"client received message {message}")
             assert isinstance(message, simplefix.FixMessage)
 
@@ -184,10 +173,6 @@
         message = self.caller_loop.run_until_complete(self._wait_for_response(message_type))
         return message
 
-    # TODO: figure out how to make sure 35=0 heartbeart responses are read
-    # TODO: wait for response is blocking on the thread,
-    #  so will need to setup a read queue that can continuously pull from the queue,
-    #  until a message with 912=Y is received.
     # Assumes always waiting for message type 8
     async def _wait_for_orders_response(self) -> List[simplefix.FixMessage]:
         order_messages = []
@@ -199,23 +184,17 @@
                 # for retrieving order information, check if response type is 8, that 912 = y for last message
                 if message.get(35) == b'8':
                     if message.get(912) == 'Y'.encode('utf-8'):
-                        logging.debug(f"received final message")
+                        # logging.debug(f"received final message: {message}")
                         order_messages.append(message)
                         return order_messages
                     else:
                         order_messages.append(message)
-                        logging.debug(f"order_messages: {order_messages}")
 
             await asyncio.sleep(0.3)
 
-    # TODO: kick off a thread from within the event loop, so that the heartbeat can still be read
-    # https://stackoverflow.com/questions/28492103/how-to-combine-python-asyncio-with-threads
-    # @asyncio.coroutine
     def wait_for_orders_response(self) -> List[simplefix.FixMessage]:
         logging.debug(f"waiting for 35={8} Order Mass Status Request response")
-        # messages = yield from self.caller_loop.run_in_executor(ProcessPoolExecutor(4), self._wait_for_orders_response(), 5)
         messages = self.caller_loop.run_until_complete(self._wait_for_orders_response())
-        # messages = self.caller_loop.create_task(self._wait_for_orders_response())
         return messages
 
     def create_message(self, message_type: str) -> simplefix.FixMessage:
