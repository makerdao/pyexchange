# This file is part of Maker Keeper Framework.
#
# Copyright (C) 2017-2018 reverendus, bargst
#
# This program is free software: you can redistribute it and/or modify
# it under the terms of the GNU Affero General Public License as published by
# the Free Software Foundation, either version 3 of the License, or
# (at your option) any later version.
#
# This program is distributed in the hope that it will be useful,
# but WITHOUT ANY WARRANTY; without even the implied warranty of
# MERCHANTABILITY or FITNESS FOR A PARTICULAR PURPOSE.  See the
# GNU Affero General Public License for more details.
#
# You should have received a copy of the GNU Affero General Public License
# along with this program.  If not, see <http://www.gnu.org/licenses/>.

import logging
import random
import time
from pprint import pformat
from typing import Optional, List

import requests
from web3 import Web3
<<<<<<< HEAD
=======
from web3._utils.events import get_event_data
>>>>>>> 6700c54d

from pymaker import Contract, Address
from pymaker.numeric import Wad
from pymaker.util import bytes_to_int
from pymaker.util import http_response_summary


class Filled:
    def __init__(self, log):
        self.order_id = bytes_to_int(log['transactionHash'])
        self.maker = Address(log['args']['makerAddress'])
        self.maker_token = Address(log['args']['makerToken'])
        self.maker_amount = Wad(log['args']['makerAmount'])
        self.taker = Address(log['args']['takerAddress'])
        self.taker_token = Address(log['args']['takerToken'])
        self.taker_amount = Wad(log['args']['takerAmount'])
        self.raw = log

    def __eq__(self, other):
        assert(isinstance(other, Filled))
        return self.__dict__ == other.__dict__

    def __repr__(self):
        return pformat(vars(self))


class AirswapContract(Contract):
    """A client for a `Airswap` contract.

    `AirwapContract` is a simple on-chain OTC market for ERC20-compatible tokens.

    Attributes:
        web3: An instance of `Web` from `web3.py`.
        address: Ethereum address of the `Airswap` contract.
        past_blocks: Number of past ethereum blocks to query
    """

    abi = Contract._load_abi(__name__, 'abi/Airswap.abi')
    bin = Contract._load_bin(__name__, 'abi/Airswap.bin')

    def __init__(self, web3: Web3, address: Address, past_blocks):
        assert(isinstance(web3, Web3))
        assert(isinstance(address, Address))

        self.web3 = web3
        self.address = address
        self.past_blocks = past_blocks
        self._contract = self._get_contract(web3, self.abi, address)


    def past_fill(self, number_of_past_blocks: int, event_filter: dict = None) -> List[Filled]:
        """Synchronously retrieve past Fill events.
        `Fill` events are emitted by the Airswap contract every time someone fills and order.
        Args:
            number_of_past_blocks: Number of past Ethereum blocks to retrieve the events from.
            event_filter: Filter which will be applied to returned events.
        Returns:
            List of past `Fill` events represented as :py:class:`pymaker.oasis.LogTake` class.
        """
        assert(isinstance(number_of_past_blocks, int))
        assert(isinstance(event_filter, dict) or (event_filter is None))

        return self._past_events(self._contract, 'Filled', Filled, number_of_past_blocks, event_filter)


    def get_trades(self, pair, page_number: int = 1):
        assert(isinstance(page_number, int))

        fills = self.get_all_trades(pair, page_number)
        address = Address(self.web3.eth.defaultAccount)

        # Filter trades from address
        fills = [fill for fill in fills
                if fill.maker == address or
                   fill.taker == address]

        return fills


    def get_all_trades(self, pair, page_number: int = 1):
        assert(page_number == 1)

        fills = self.past_fill(self.past_blocks)

        # Filter trades for addresses in pair
        fills = [fill for fill in fills
                if fill.maker_token in pair and
                   fill.taker_token in pair]

        return fills


class AirswapApi:
    """Airswap API interface.

    Developed according to the following manual:
    <https://developers.airswap.io/#/>.
    """

    logger = logging.getLogger()

    def __init__(self, api_server: str, timeout: float):
        assert(isinstance(api_server, str))
        assert(isinstance(timeout, float))

        self.api_server = api_server
        self.timeout = timeout

    def set_intents(self,
                    buy_token: Address,
                    sell_token: Address,
                    alt_sell_token: Address):

        assert(isinstance(buy_token, Address))
        assert(isinstance(sell_token, Address))
        assert(isinstance(alt_sell_token, Address))

        intents = self._build_intents(buy_token.__str__(),
                                      sell_token.__str__()) + \
                  self._build_intents(buy_token.__str__(),
                                      alt_sell_token.__str__())

        return self._http_post("/setIntents", intents)

    def sign_order(self,
                   maker_address,
                   maker_token,
                   maker_amount,
                   taker_address,
                   taker_token,
                   taker_amount):

        order = self._build_order(maker_address,
                                  maker_token,
                                  maker_amount,
                                  taker_address,
                                  taker_token,
                                  taker_amount)

        return self._http_post("/signOrder", order)


    def approve(self, buy_token: Address, sell_token: Address):
        assert(isinstance(buy_token, Address))
        assert(isinstance(sell_token, Address))

        try:
            buy_token_data = self._build_approve(buy_token.__str__())
            sell_token_data = self._build_approve(sell_token.__str__())

            self._http_post("/approveTokenForTrade", buy_token_data)
            self._http_post("/approveTokenForTrade", sell_token_data)
            logging.getLogger().info(f"token approval success: {buy_token.__str__()}, {sell_token.__str__()}")
            return 'ok'

        except Exception as e:
             logging.getLogger().exception(f"Encountered an error when attempting to approve tokens with Airswap contract({e}).")


    def _build_approve(self, token):
        return {"tokenContractAddr": token}

    def _result(self, result) -> Optional[dict]:
        if not result.ok:
            raise Exception(f"Airswap API invalid HTTP response: {http_response_summary(result)}")

        try:
            data = result.text
        except Exception:
            raise Exception(f"Airswap API invalid JSON response: {http_response_summary(result)}")

        if 'status' in data and data['status'] is not 0:
            raise Exception(f"Airswap API negative response: {http_response_summary(result)}")

        return data

    def _http_post(self, resource: str, params):
        assert(isinstance(resource, str))
        return self._result(requests.post(url=f"{self.api_server}{resource}",
                                         json=params,
                                         timeout=self.timeout))

    def _build_intents(self, buy_token_address, sell_token_address):
        return [{
                "makerToken": buy_token_address,
                "takerToken": sell_token_address,
                "role": "maker"
            }, {
                "makerToken": sell_token_address,
                "takerToken": buy_token_address,
                "role": "maker"
            }]

    def _build_order(self,
                     maker_address,
                     maker_token,
                     maker_amount,
                     taker_address,
                     taker_token,
                     taker_amount):

        # Set 5-minute expiration on this order
        expiration = str(int(time.time()) + 300)
        nonce = random.randint(0, 99999)

        new_order = {
            "makerAddress": maker_address,
            "makerToken": maker_token,
            "makerAmount": maker_amount,
            "takerAddress": taker_address,
            "takerToken": taker_token,
            "takerAmount": taker_amount,
            "expiration": expiration,
            "nonce": nonce
        }

        return new_order<|MERGE_RESOLUTION|>--- conflicted
+++ resolved
@@ -23,10 +23,7 @@
 
 import requests
 from web3 import Web3
-<<<<<<< HEAD
-=======
 from web3._utils.events import get_event_data
->>>>>>> 6700c54d
 
 from pymaker import Contract, Address
 from pymaker.numeric import Wad
